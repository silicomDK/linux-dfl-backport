// SPDX-License-Identifier: GPL-2.0
/*
 * Driver for FPGA Accelerated Function Unit (AFU)
 *
 * Copyright (C) 2017-2018 Intel Corporation, Inc.
 *
 * Authors:
 *   Wu Hao <hao.wu@intel.com>
 *   Xiao Guangrong <guangrong.xiao@linux.intel.com>
 *   Joseph Grecco <joe.grecco@intel.com>
 *   Enno Luebbers <enno.luebbers@intel.com>
 *   Tim Whisonant <tim.whisonant@intel.com>
 *   Ananda Ravuri <ananda.ravuri@intel.com>
 *   Henry Mitchel <henry.mitchel@intel.com>
 */

#include <linux/kernel.h>
#include <linux/module.h>
#include <linux/uaccess.h>
#include <linux/fpga-dfl.h>
#include <linux/version.h>

#include "dfl-afu.h"

#define RST_POLL_INVL 10 /* us */
#define RST_POLL_TIMEOUT 1000 /* us */

/**
 * __afu_port_enable - enable a port by clear reset
 * @pdev: port platform device.
 *
 * Enable Port by clear the port soft reset bit, which is set by default.
 * The AFU is unable to respond to any MMIO access while in reset.
 * __afu_port_enable function should only be used after __afu_port_disable
 * function.
 *
 * The caller needs to hold lock for protection.
 */
int __afu_port_enable(struct platform_device *pdev)
{
	struct dfl_feature_platform_data *pdata = dev_get_platdata(&pdev->dev);
	void __iomem *base;
	u64 v;

	WARN_ON(!pdata->disable_count);

	if (--pdata->disable_count != 0)
		return 0;

	base = dfl_get_feature_ioaddr_by_id(&pdev->dev, PORT_FEATURE_ID_HEADER);

	/* Clear port soft reset */
	v = readq(base + PORT_HDR_CTRL);
	v &= ~PORT_CTRL_SFTRST;
	writeq(v, base + PORT_HDR_CTRL);

	/*
	 * HW clears the ack bit to indicate that the port is fully out
	 * of reset.
	 */
	if (readq_poll_timeout(base + PORT_HDR_CTRL, v,
			       !(v & PORT_CTRL_SFTRST_ACK),
			       RST_POLL_INVL, RST_POLL_TIMEOUT)) {
		dev_err(&pdev->dev, "timeout, failure to enable device\n");
		return -ETIMEDOUT;
	}

	return 0;
}

/**
 * __afu_port_disable - disable a port by hold reset
 * @pdev: port platform device.
 *
 * Disable Port by setting the port soft reset bit, it puts the port into reset.
 *
 * The caller needs to hold lock for protection.
 */
int __afu_port_disable(struct platform_device *pdev)
{
	struct dfl_feature_platform_data *pdata = dev_get_platdata(&pdev->dev);
	void __iomem *base;
	u64 v;

	if (pdata->disable_count++ != 0)
		return 0;

	base = dfl_get_feature_ioaddr_by_id(&pdev->dev, PORT_FEATURE_ID_HEADER);

	/* Set port soft reset */
	v = readq(base + PORT_HDR_CTRL);
	v |= PORT_CTRL_SFTRST;
	writeq(v, base + PORT_HDR_CTRL);

	/*
	 * HW sets ack bit to 1 when all outstanding requests have been drained
	 * on this port and minimum soft reset pulse width has elapsed.
	 * Driver polls port_soft_reset_ack to determine if reset done by HW.
	 */
	if (readq_poll_timeout(base + PORT_HDR_CTRL, v,
			       v & PORT_CTRL_SFTRST_ACK,
			       RST_POLL_INVL, RST_POLL_TIMEOUT)) {
		dev_err(&pdev->dev, "timeout, failure to disable device\n");
		return -ETIMEDOUT;
	}

	return 0;
}

/*
 * This function resets the FPGA Port and its accelerator (AFU) by function
 * __port_disable and __port_enable (set port soft reset bit and then clear
 * it). Userspace can do Port reset at any time, e.g. during DMA or Partial
 * Reconfiguration. But it should never cause any system level issue, only
 * functional failure (e.g. DMA or PR operation failure) and be recoverable
 * from the failure.
 *
 * Note: the accelerator (AFU) is not accessible when its port is in reset
 * (disabled). Any attempts on MMIO access to AFU while in reset, will
 * result errors reported via port error reporting sub feature (if present).
 */
static int __port_reset(struct platform_device *pdev)
{
	int ret;

	ret = __afu_port_disable(pdev);
	if (ret)
		return ret;

	return __afu_port_enable(pdev);
}

static int port_reset(struct platform_device *pdev)
{
	struct dfl_feature_platform_data *pdata = dev_get_platdata(&pdev->dev);
	int ret;

	mutex_lock(&pdata->lock);
	ret = __port_reset(pdev);
	mutex_unlock(&pdata->lock);

	return ret;
}

static int port_get_id(struct platform_device *pdev)
{
	void __iomem *base;

	base = dfl_get_feature_ioaddr_by_id(&pdev->dev, PORT_FEATURE_ID_HEADER);

	return FIELD_GET(PORT_CAP_PORT_NUM, readq(base + PORT_HDR_CAP));
}

static ssize_t
id_show(struct device *dev, struct device_attribute *attr, char *buf)
{
	int id = port_get_id(to_platform_device(dev));

	return scnprintf(buf, PAGE_SIZE, "%d\n", id);
}
static DEVICE_ATTR_RO(id);

static ssize_t
ltr_show(struct device *dev, struct device_attribute *attr, char *buf)
{
	struct dfl_feature_platform_data *pdata = dev_get_platdata(dev);
	void __iomem *base;
	u64 v;

	base = dfl_get_feature_ioaddr_by_id(dev, PORT_FEATURE_ID_HEADER);

	mutex_lock(&pdata->lock);
	v = readq(base + PORT_HDR_CTRL);
	mutex_unlock(&pdata->lock);

	return sprintf(buf, "%x\n", (u8)FIELD_GET(PORT_CTRL_LATENCY, v));
}

static ssize_t
ltr_store(struct device *dev, struct device_attribute *attr,
	  const char *buf, size_t count)
{
	struct dfl_feature_platform_data *pdata = dev_get_platdata(dev);
	void __iomem *base;
	bool ltr;
	u64 v;

	if (kstrtobool(buf, &ltr))
		return -EINVAL;

	base = dfl_get_feature_ioaddr_by_id(dev, PORT_FEATURE_ID_HEADER);

	mutex_lock(&pdata->lock);
	v = readq(base + PORT_HDR_CTRL);
	v &= ~PORT_CTRL_LATENCY;
	v |= FIELD_PREP(PORT_CTRL_LATENCY, ltr ? 1 : 0);
	writeq(v, base + PORT_HDR_CTRL);
	mutex_unlock(&pdata->lock);

	return count;
}
static DEVICE_ATTR_RW(ltr);

static ssize_t
ap1_event_show(struct device *dev, struct device_attribute *attr, char *buf)
{
	struct dfl_feature_platform_data *pdata = dev_get_platdata(dev);
	void __iomem *base;
	u64 v;

	base = dfl_get_feature_ioaddr_by_id(dev, PORT_FEATURE_ID_HEADER);

	mutex_lock(&pdata->lock);
	v = readq(base + PORT_HDR_STS);
	mutex_unlock(&pdata->lock);

	return sprintf(buf, "%x\n", (u8)FIELD_GET(PORT_STS_AP1_EVT, v));
}

static ssize_t
ap1_event_store(struct device *dev, struct device_attribute *attr,
		const char *buf, size_t count)
{
	struct dfl_feature_platform_data *pdata = dev_get_platdata(dev);
	void __iomem *base;
	bool clear;

	if (kstrtobool(buf, &clear) || !clear)
		return -EINVAL;

	base = dfl_get_feature_ioaddr_by_id(dev, PORT_FEATURE_ID_HEADER);

	mutex_lock(&pdata->lock);
	writeq(PORT_STS_AP1_EVT, base + PORT_HDR_STS);
	mutex_unlock(&pdata->lock);

	return count;
}
static DEVICE_ATTR_RW(ap1_event);

static ssize_t
ap2_event_show(struct device *dev, struct device_attribute *attr,
	       char *buf)
{
	struct dfl_feature_platform_data *pdata = dev_get_platdata(dev);
	void __iomem *base;
	u64 v;

	base = dfl_get_feature_ioaddr_by_id(dev, PORT_FEATURE_ID_HEADER);

	mutex_lock(&pdata->lock);
	v = readq(base + PORT_HDR_STS);
	mutex_unlock(&pdata->lock);

	return sprintf(buf, "%x\n", (u8)FIELD_GET(PORT_STS_AP2_EVT, v));
}

static ssize_t
ap2_event_store(struct device *dev, struct device_attribute *attr,
		const char *buf, size_t count)
{
	struct dfl_feature_platform_data *pdata = dev_get_platdata(dev);
	void __iomem *base;
	bool clear;

	if (kstrtobool(buf, &clear) || !clear)
		return -EINVAL;

	base = dfl_get_feature_ioaddr_by_id(dev, PORT_FEATURE_ID_HEADER);

	mutex_lock(&pdata->lock);
	writeq(PORT_STS_AP2_EVT, base + PORT_HDR_STS);
	mutex_unlock(&pdata->lock);

	return count;
}
static DEVICE_ATTR_RW(ap2_event);

static ssize_t
power_state_show(struct device *dev, struct device_attribute *attr, char *buf)
{
	struct dfl_feature_platform_data *pdata = dev_get_platdata(dev);
	void __iomem *base;
	u64 v;

	base = dfl_get_feature_ioaddr_by_id(dev, PORT_FEATURE_ID_HEADER);

	mutex_lock(&pdata->lock);
	v = readq(base + PORT_HDR_STS);
	mutex_unlock(&pdata->lock);

	return sprintf(buf, "0x%x\n", (u8)FIELD_GET(PORT_STS_PWR_STATE, v));
}
static DEVICE_ATTR_RO(power_state);

static ssize_t
userclk_freqcmd_store(struct device *dev, struct device_attribute *attr,
		      const char *buf, size_t count)
{
	struct dfl_feature_platform_data *pdata = dev_get_platdata(dev);
	u64 userclk_freq_cmd;
	void __iomem *base;

	if (kstrtou64(buf, 0, &userclk_freq_cmd))
		return -EINVAL;

	base = dfl_get_feature_ioaddr_by_id(dev, PORT_FEATURE_ID_HEADER);

	mutex_lock(&pdata->lock);
	writeq(userclk_freq_cmd, base + PORT_HDR_USRCLK_CMD0);
	mutex_unlock(&pdata->lock);

	return count;
}
static DEVICE_ATTR_WO(userclk_freqcmd);

static ssize_t
userclk_freqcntrcmd_store(struct device *dev, struct device_attribute *attr,
			  const char *buf, size_t count)
{
	struct dfl_feature_platform_data *pdata = dev_get_platdata(dev);
	u64 userclk_freqcntr_cmd;
	void __iomem *base;

	if (kstrtou64(buf, 0, &userclk_freqcntr_cmd))
		return -EINVAL;

	base = dfl_get_feature_ioaddr_by_id(dev, PORT_FEATURE_ID_HEADER);

	mutex_lock(&pdata->lock);
	writeq(userclk_freqcntr_cmd, base + PORT_HDR_USRCLK_CMD1);
	mutex_unlock(&pdata->lock);

	return count;
}
static DEVICE_ATTR_WO(userclk_freqcntrcmd);

static ssize_t
userclk_freqsts_show(struct device *dev, struct device_attribute *attr,
		     char *buf)
{
	struct dfl_feature_platform_data *pdata = dev_get_platdata(dev);
	u64 userclk_freqsts;
	void __iomem *base;

	base = dfl_get_feature_ioaddr_by_id(dev, PORT_FEATURE_ID_HEADER);

	mutex_lock(&pdata->lock);
	userclk_freqsts = readq(base + PORT_HDR_USRCLK_STS0);
	mutex_unlock(&pdata->lock);

	return sprintf(buf, "0x%llx\n", (unsigned long long)userclk_freqsts);
}
static DEVICE_ATTR_RO(userclk_freqsts);

static ssize_t
userclk_freqcntrsts_show(struct device *dev, struct device_attribute *attr,
			 char *buf)
{
	struct dfl_feature_platform_data *pdata = dev_get_platdata(dev);
	u64 userclk_freqcntrsts;
	void __iomem *base;

	base = dfl_get_feature_ioaddr_by_id(dev, PORT_FEATURE_ID_HEADER);

	mutex_lock(&pdata->lock);
	userclk_freqcntrsts = readq(base + PORT_HDR_USRCLK_STS1);
	mutex_unlock(&pdata->lock);

	return sprintf(buf, "0x%llx\n",
		       (unsigned long long)userclk_freqcntrsts);
}
static DEVICE_ATTR_RO(userclk_freqcntrsts);

static struct attribute *port_hdr_attrs[] = {
	&dev_attr_id.attr,
	&dev_attr_ltr.attr,
	&dev_attr_ap1_event.attr,
	&dev_attr_ap2_event.attr,
	&dev_attr_power_state.attr,
	&dev_attr_userclk_freqcmd.attr,
	&dev_attr_userclk_freqcntrcmd.attr,
	&dev_attr_userclk_freqsts.attr,
	&dev_attr_userclk_freqcntrsts.attr,
	NULL,
};

static umode_t port_hdr_attrs_visible(struct kobject *kobj,
				      struct attribute *attr, int n)
{
	struct device *dev = kobj_to_dev(kobj);
	umode_t mode = attr->mode;
	void __iomem *base;

	base = dfl_get_feature_ioaddr_by_id(dev, PORT_FEATURE_ID_HEADER);

	if (dfl_feature_revision(base) > 0) {
		/*
		 * userclk sysfs interfaces are only visible in case port
		 * revision is 0, as hardware with revision >0 doesn't
		 * support this.
		 */
		if (attr == &dev_attr_userclk_freqcmd.attr ||
		    attr == &dev_attr_userclk_freqcntrcmd.attr ||
		    attr == &dev_attr_userclk_freqsts.attr ||
		    attr == &dev_attr_userclk_freqcntrsts.attr)
			mode = 0;
	}

	return mode;
}

static const struct attribute_group port_hdr_group = {
	.attrs      = port_hdr_attrs,
	.is_visible = port_hdr_attrs_visible,
};
#if LINUX_VERSION_CODE < KERNEL_VERSION(5, 4, 0) && RHEL_RELEASE_CODE < 0x803
__ATTRIBUTE_GROUPS(port_hdr);
#endif

static int port_hdr_init(struct platform_device *pdev,
			 struct dfl_feature *feature)
{
	port_reset(pdev);

#if LINUX_VERSION_CODE < KERNEL_VERSION(5, 4, 0) && RHEL_RELEASE_CODE < 0x803
	return device_add_groups(&pdev->dev, port_hdr_groups);
#else
	return 0;
#endif
}

#if LINUX_VERSION_CODE < KERNEL_VERSION(5, 4, 0) && RHEL_RELEASE_CODE < 0x803
static void port_hdr_uinit(struct platform_device *pdev,
			   struct dfl_feature *feature)
{
	device_remove_groups(&pdev->dev, port_hdr_groups);
}
#endif

static long
port_hdr_ioctl(struct platform_device *pdev, struct dfl_feature *feature,
	       unsigned int cmd, unsigned long arg)
{
	long ret;

	switch (cmd) {
	case DFL_FPGA_PORT_RESET:
		if (!arg)
			ret = port_reset(pdev);
		else
			ret = -EINVAL;
		break;
	default:
		dev_dbg(&pdev->dev, "%x cmd not handled", cmd);
		ret = -ENODEV;
	}

	return ret;
}

static const struct dfl_feature_id port_hdr_id_table[] = {
	{.id = PORT_FEATURE_ID_HEADER,},
	{0,}
};

static const struct dfl_feature_ops port_hdr_ops = {
	.init = port_hdr_init,
#if LINUX_VERSION_CODE < KERNEL_VERSION(5, 4, 0) && RHEL_RELEASE_CODE < 0x803
	.uinit = port_hdr_uinit,
#endif
	.ioctl = port_hdr_ioctl,
};

static ssize_t
afu_id_show(struct device *dev, struct device_attribute *attr, char *buf)
{
	struct dfl_feature_platform_data *pdata = dev_get_platdata(dev);
	void __iomem *base;
	u64 guidl, guidh;

	base = dfl_get_feature_ioaddr_by_id(dev, PORT_FEATURE_ID_AFU);

	mutex_lock(&pdata->lock);
	if (pdata->disable_count) {
		mutex_unlock(&pdata->lock);
		return -EBUSY;
	}

	guidl = readq(base + GUID_L);
	guidh = readq(base + GUID_H);
	mutex_unlock(&pdata->lock);

	return scnprintf(buf, PAGE_SIZE, "%016llx%016llx\n", guidh, guidl);
}
static DEVICE_ATTR_RO(afu_id);

static struct attribute *port_afu_attrs[] = {
	&dev_attr_afu_id.attr,
	NULL
};

static umode_t port_afu_attrs_visible(struct kobject *kobj,
				      struct attribute *attr, int n)
{
	struct device *dev = kobj_to_dev(kobj);

	/*
	 * sysfs entries are visible only if related private feature is
	 * enumerated.
	 */
	if (!dfl_get_feature_by_id(dev, PORT_FEATURE_ID_AFU))
		return 0;

	return attr->mode;
}

static const struct attribute_group port_afu_group = {
	.attrs      = port_afu_attrs,
	.is_visible = port_afu_attrs_visible,
};
#if LINUX_VERSION_CODE < KERNEL_VERSION(5, 4, 0) && RHEL_RELEASE_CODE < 0x803
__ATTRIBUTE_GROUPS(port_afu);
#endif

static int port_afu_init(struct platform_device *pdev,
			 struct dfl_feature *feature)
{
	struct resource *res = &pdev->resource[feature->resource_index];
	int ret;

<<<<<<< HEAD
	ret = afu_mmio_region_add(fdata, DFL_PORT_REGION_INDEX_AFU,
				  resource_size(res), res->start,
				  DFL_PORT_REGION_MMAP | DFL_PORT_REGION_READ |
				  DFL_PORT_REGION_WRITE);
	if (ret)
		return ret;

#if LINUX_VERSION_CODE < KERNEL_VERSION(5, 4, 0) && RHEL_RELEASE_CODE < 0x803
	ret = device_add_groups(&pdev->dev, port_afu_groups);
	if (ret)
		return ret;

	ret = device_add_groups(&pdev->dev, port_err_groups);
#endif

	return ret;
=======
	return afu_mmio_region_add(dev_get_platdata(&pdev->dev),
				   DFL_PORT_REGION_INDEX_AFU,
				   resource_size(res), res->start,
				   DFL_PORT_REGION_MMAP | DFL_PORT_REGION_READ |
				   DFL_PORT_REGION_WRITE);
>>>>>>> b315836d
}

#if LINUX_VERSION_CODE < KERNEL_VERSION(5, 4, 0) && RHEL_RELEASE_CODE < 0x803
static void port_afu_uinit(struct platform_device *pdev,
			   struct dfl_feature *feature)
{
	device_remove_groups(&pdev->dev, port_err_groups);
	device_remove_groups(&pdev->dev, port_afu_groups);
}
#endif

static const struct dfl_feature_id port_afu_id_table[] = {
	{.id = PORT_FEATURE_ID_AFU,},
	{0,}
};

static const struct dfl_feature_ops port_afu_ops = {
	.init = port_afu_init,
#if LINUX_VERSION_CODE < KERNEL_VERSION(5, 4, 0) && RHEL_RELEASE_CODE < 0x803
	.uinit = port_afu_uinit,
#endif
};

static int port_stp_init(struct platform_device *pdev,
			 struct dfl_feature *feature)
{
	struct resource *res = &pdev->resource[feature->resource_index];

	return afu_mmio_region_add(dev_get_platdata(&pdev->dev),
				   DFL_PORT_REGION_INDEX_STP,
				   resource_size(res), res->start,
				   DFL_PORT_REGION_MMAP | DFL_PORT_REGION_READ |
				   DFL_PORT_REGION_WRITE);
}

static const struct dfl_feature_id port_stp_id_table[] = {
	{.id = PORT_FEATURE_ID_STP,},
	{0,}
};

static const struct dfl_feature_ops port_stp_ops = {
	.init = port_stp_init,
};

static long
port_uint_ioctl(struct platform_device *pdev, struct dfl_feature *feature,
		unsigned int cmd, unsigned long arg)
{
	switch (cmd) {
	case DFL_FPGA_PORT_UINT_GET_IRQ_NUM:
		return dfl_feature_ioctl_get_num_irqs(pdev, feature, arg);
	case DFL_FPGA_PORT_UINT_SET_IRQ:
		return dfl_feature_ioctl_set_irq(pdev, feature, arg);
	default:
		dev_dbg(&pdev->dev, "%x cmd not handled", cmd);
		return -ENODEV;
	}
}

static const struct dfl_feature_id port_uint_id_table[] = {
	{.id = PORT_FEATURE_ID_UINT,},
	{0,}
};

static const struct dfl_feature_ops port_uint_ops = {
	.ioctl = port_uint_ioctl,
};

static struct dfl_feature_driver port_feature_drvs[] = {
	{
		.id_table = port_hdr_id_table,
		.ops = &port_hdr_ops,
	},
	{
		.id_table = port_afu_id_table,
		.ops = &port_afu_ops,
	},
	{
		.id_table = port_err_id_table,
		.ops = &port_err_ops,
	},
	{
		.id_table = port_stp_id_table,
		.ops = &port_stp_ops,
	},
	{
		.id_table = port_uint_id_table,
		.ops = &port_uint_ops,
	},
	{
		.ops = NULL,
	}
};

static int afu_open(struct inode *inode, struct file *filp)
{
	struct platform_device *fdev = dfl_fpga_inode_to_feature_dev(inode);
	struct dfl_feature_platform_data *pdata;
	int ret;

	pdata = dev_get_platdata(&fdev->dev);
	if (WARN_ON(!pdata))
		return -ENODEV;

	mutex_lock(&pdata->lock);
	ret = dfl_feature_dev_use_begin(pdata, filp->f_flags & O_EXCL);
	if (!ret) {
		dev_dbg(&fdev->dev, "Device File Opened %d Times\n",
			dfl_feature_dev_use_count(pdata));
		filp->private_data = fdev;
	}
	mutex_unlock(&pdata->lock);

	return ret;
}

static int afu_release(struct inode *inode, struct file *filp)
{
	struct platform_device *pdev = filp->private_data;
	struct dfl_feature_platform_data *pdata;
	struct dfl_feature *feature;

	dev_dbg(&pdev->dev, "Device File Release\n");

	pdata = dev_get_platdata(&pdev->dev);

	mutex_lock(&pdata->lock);
	dfl_feature_dev_use_end(pdata);

	if (!dfl_feature_dev_use_count(pdata)) {
		dfl_fpga_dev_for_each_feature(pdata, feature)
			dfl_fpga_set_irq_triggers(feature, 0,
						  feature->nr_irqs, NULL);
		__port_reset(pdev);
		afu_dma_region_destroy(pdata);
	}
	mutex_unlock(&pdata->lock);

	return 0;
}

static long afu_ioctl_check_extension(struct dfl_feature_platform_data *pdata,
				      unsigned long arg)
{
	/* No extension support for now */
	return 0;
}

static long
afu_ioctl_get_info(struct dfl_feature_platform_data *pdata, void __user *arg)
{
	struct dfl_fpga_port_info info;
	struct dfl_afu *afu;
	unsigned long minsz;

	minsz = offsetofend(struct dfl_fpga_port_info, num_umsgs);

	if (copy_from_user(&info, arg, minsz))
		return -EFAULT;

	if (info.argsz < minsz)
		return -EINVAL;

	mutex_lock(&pdata->lock);
	afu = dfl_fpga_pdata_get_private(pdata);
	info.flags = 0;
	info.num_regions = afu->num_regions;
	info.num_umsgs = afu->num_umsgs;
	mutex_unlock(&pdata->lock);

	if (copy_to_user(arg, &info, sizeof(info)))
		return -EFAULT;

	return 0;
}

static long afu_ioctl_get_region_info(struct dfl_feature_platform_data *pdata,
				      void __user *arg)
{
	struct dfl_fpga_port_region_info rinfo;
	struct dfl_afu_mmio_region region;
	unsigned long minsz;
	long ret;

	minsz = offsetofend(struct dfl_fpga_port_region_info, offset);

	if (copy_from_user(&rinfo, arg, minsz))
		return -EFAULT;

	if (rinfo.argsz < minsz || rinfo.padding)
		return -EINVAL;

	ret = afu_mmio_region_get_by_index(pdata, rinfo.index, &region);
	if (ret)
		return ret;

	rinfo.flags = region.flags;
	rinfo.size = region.size;
	rinfo.offset = region.offset;

	if (copy_to_user(arg, &rinfo, sizeof(rinfo)))
		return -EFAULT;

	return 0;
}

static long
afu_ioctl_dma_map(struct dfl_feature_platform_data *pdata, void __user *arg)
{
	u32 dma_mask = DFL_DMA_MAP_FLAG_READ | DFL_DMA_MAP_FLAG_WRITE;
	struct dfl_fpga_port_dma_map map;
	unsigned long minsz;
	long ret;

	minsz = offsetofend(struct dfl_fpga_port_dma_map, iova);

	if (copy_from_user(&map, arg, minsz))
		return -EFAULT;

	if (map.argsz < minsz || map.flags & ~dma_mask)
		return -EINVAL;

	ret = afu_dma_map_region(pdata, map.user_addr, map.length, map.flags,
				 &map.iova);
	if (ret)
		return ret;

	if (copy_to_user(arg, &map, sizeof(map))) {
		afu_dma_unmap_region(pdata, map.iova);
		return -EFAULT;
	}

	dev_dbg(&pdata->dev->dev, "dma map: ua=%llx, len=%llx, iova=%llx\n",
		(unsigned long long)map.user_addr,
		(unsigned long long)map.length,
		(unsigned long long)map.iova);

	return 0;
}

static long
afu_ioctl_dma_unmap(struct dfl_feature_platform_data *pdata, void __user *arg)
{
	struct dfl_fpga_port_dma_unmap unmap;
	unsigned long minsz;

	minsz = offsetofend(struct dfl_fpga_port_dma_unmap, iova);

	if (copy_from_user(&unmap, arg, minsz))
		return -EFAULT;

	if (unmap.argsz < minsz || unmap.flags)
		return -EINVAL;

	return afu_dma_unmap_region(pdata, unmap.iova);
}

static long afu_ioctl(struct file *filp, unsigned int cmd, unsigned long arg)
{
	struct platform_device *pdev = filp->private_data;
	struct dfl_feature_platform_data *pdata;
	struct dfl_feature *f;
	long ret;

	dev_dbg(&pdev->dev, "%s cmd 0x%x\n", __func__, cmd);

	pdata = dev_get_platdata(&pdev->dev);

	switch (cmd) {
	case DFL_FPGA_GET_API_VERSION:
		return DFL_FPGA_API_VERSION;
	case DFL_FPGA_CHECK_EXTENSION:
		return afu_ioctl_check_extension(pdata, arg);
	case DFL_FPGA_PORT_GET_INFO:
		return afu_ioctl_get_info(pdata, (void __user *)arg);
	case DFL_FPGA_PORT_GET_REGION_INFO:
		return afu_ioctl_get_region_info(pdata, (void __user *)arg);
	case DFL_FPGA_PORT_DMA_MAP:
		return afu_ioctl_dma_map(pdata, (void __user *)arg);
	case DFL_FPGA_PORT_DMA_UNMAP:
		return afu_ioctl_dma_unmap(pdata, (void __user *)arg);
	default:
		/*
		 * Let sub-feature's ioctl function to handle the cmd
		 * Sub-feature's ioctl returns -ENODEV when cmd is not
		 * handled in this sub feature, and returns 0 and other
		 * error code if cmd is handled.
		 */
		dfl_fpga_dev_for_each_feature(pdata, f)
			if (f->ops && f->ops->ioctl) {
				ret = f->ops->ioctl(pdev, f, cmd, arg);
				if (ret != -ENODEV)
					return ret;
			}
	}

	return -EINVAL;
}

static const struct vm_operations_struct afu_vma_ops = {
#ifdef CONFIG_HAVE_IOREMAP_PROT
	.access = generic_access_phys,
#endif
};

static int afu_mmap(struct file *filp, struct vm_area_struct *vma)
{
	struct platform_device *pdev = filp->private_data;
	struct dfl_feature_platform_data *pdata;
	u64 size = vma->vm_end - vma->vm_start;
	struct dfl_afu_mmio_region region;
	u64 offset;
	int ret;

	if (!(vma->vm_flags & VM_SHARED))
		return -EINVAL;

	pdata = dev_get_platdata(&pdev->dev);

	offset = vma->vm_pgoff << PAGE_SHIFT;
	ret = afu_mmio_region_get_by_offset(pdata, offset, size, &region);
	if (ret)
		return ret;

	if (!(region.flags & DFL_PORT_REGION_MMAP))
		return -EINVAL;

	if ((vma->vm_flags & VM_READ) && !(region.flags & DFL_PORT_REGION_READ))
		return -EPERM;

	if ((vma->vm_flags & VM_WRITE) &&
	    !(region.flags & DFL_PORT_REGION_WRITE))
		return -EPERM;

	/* Support debug access to the mapping */
	vma->vm_ops = &afu_vma_ops;

	vma->vm_page_prot = pgprot_noncached(vma->vm_page_prot);

	return remap_pfn_range(vma, vma->vm_start,
			(region.phys + (offset - region.offset)) >> PAGE_SHIFT,
			size, vma->vm_page_prot);
}

static const struct file_operations afu_fops = {
	.owner = THIS_MODULE,
	.open = afu_open,
	.release = afu_release,
	.unlocked_ioctl = afu_ioctl,
	.mmap = afu_mmap,
};

static int afu_dev_init(struct platform_device *pdev)
{
	struct dfl_feature_platform_data *pdata = dev_get_platdata(&pdev->dev);
	struct dfl_afu *afu;

	afu = devm_kzalloc(&pdev->dev, sizeof(*afu), GFP_KERNEL);
	if (!afu)
		return -ENOMEM;

	afu->pdata = pdata;

	mutex_lock(&pdata->lock);
	dfl_fpga_pdata_set_private(pdata, afu);
	afu_mmio_region_init(pdata);
	afu_dma_region_init(pdata);
	mutex_unlock(&pdata->lock);

	return 0;
}

static int afu_dev_destroy(struct platform_device *pdev)
{
	struct dfl_feature_platform_data *pdata = dev_get_platdata(&pdev->dev);

	mutex_lock(&pdata->lock);
	afu_mmio_region_destroy(pdata);
	afu_dma_region_destroy(pdata);
	dfl_fpga_pdata_set_private(pdata, NULL);
	mutex_unlock(&pdata->lock);

	return 0;
}

static int port_enable_set(struct platform_device *pdev, bool enable)
{
	struct dfl_feature_platform_data *pdata = dev_get_platdata(&pdev->dev);
	int ret;

	mutex_lock(&pdata->lock);
	if (enable)
		ret = __afu_port_enable(pdev);
	else
		ret = __afu_port_disable(pdev);
	mutex_unlock(&pdata->lock);

	return ret;
}

static struct dfl_fpga_port_ops afu_port_ops = {
	.name = DFL_FPGA_FEATURE_DEV_PORT,
	.owner = THIS_MODULE,
	.get_id = port_get_id,
	.enable_set = port_enable_set,
};

static int afu_probe(struct platform_device *pdev)
{
	int ret;

	dev_dbg(&pdev->dev, "%s\n", __func__);

	ret = afu_dev_init(pdev);
	if (ret)
		goto exit;

	ret = dfl_fpga_dev_feature_init(pdev, port_feature_drvs);
	if (ret)
		goto dev_destroy;

	ret = dfl_fpga_dev_ops_register(pdev, &afu_fops, THIS_MODULE);
	if (ret) {
		dfl_fpga_dev_feature_uinit(pdev);
		goto dev_destroy;
	}

	return 0;

dev_destroy:
	afu_dev_destroy(pdev);
exit:
	return ret;
}

static int afu_remove(struct platform_device *pdev)
{
	dev_dbg(&pdev->dev, "%s\n", __func__);

	dfl_fpga_dev_ops_unregister(pdev);
	dfl_fpga_dev_feature_uinit(pdev);
	afu_dev_destroy(pdev);

	return 0;
}

#if LINUX_VERSION_CODE >= KERNEL_VERSION(5, 4, 0) || RHEL_RELEASE_CODE >= 0x803
static const struct attribute_group *afu_dev_groups[] = {
	&port_hdr_group,
	&port_afu_group,
	&port_err_group,
	NULL
};
#endif

static struct platform_driver afu_driver = {
	.driver	= {
		.name	    = DFL_FPGA_FEATURE_DEV_PORT,
#if LINUX_VERSION_CODE >= KERNEL_VERSION(5, 4, 0) || RHEL_RELEASE_CODE >= 0x803
		.dev_groups = afu_dev_groups,
#endif
	},
	.probe   = afu_probe,
	.remove  = afu_remove,
};

static int __init afu_init(void)
{
	int ret;

	dfl_fpga_port_ops_add(&afu_port_ops);

	ret = platform_driver_register(&afu_driver);
	if (ret)
		dfl_fpga_port_ops_del(&afu_port_ops);

	return ret;
}

static void __exit afu_exit(void)
{
	platform_driver_unregister(&afu_driver);

	dfl_fpga_port_ops_del(&afu_port_ops);
}

module_init(afu_init);
module_exit(afu_exit);

MODULE_DESCRIPTION("FPGA Accelerated Function Unit driver");
MODULE_AUTHOR("Intel Corporation");
MODULE_LICENSE("GPL v2");
MODULE_ALIAS("platform:dfl-port");<|MERGE_RESOLUTION|>--- conflicted
+++ resolved
@@ -529,8 +529,8 @@
 	struct resource *res = &pdev->resource[feature->resource_index];
 	int ret;
 
-<<<<<<< HEAD
-	ret = afu_mmio_region_add(fdata, DFL_PORT_REGION_INDEX_AFU,
+	ret = afu_mmio_region_add(dev_get_platdata(&pdev->dev),
+				  DFL_PORT_REGION_INDEX_AFU,
 				  resource_size(res), res->start,
 				  DFL_PORT_REGION_MMAP | DFL_PORT_REGION_READ |
 				  DFL_PORT_REGION_WRITE);
@@ -546,13 +546,6 @@
 #endif
 
 	return ret;
-=======
-	return afu_mmio_region_add(dev_get_platdata(&pdev->dev),
-				   DFL_PORT_REGION_INDEX_AFU,
-				   resource_size(res), res->start,
-				   DFL_PORT_REGION_MMAP | DFL_PORT_REGION_READ |
-				   DFL_PORT_REGION_WRITE);
->>>>>>> b315836d
 }
 
 #if LINUX_VERSION_CODE < KERNEL_VERSION(5, 4, 0) && RHEL_RELEASE_CODE < 0x803
